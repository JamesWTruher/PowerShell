/********************************************************************++
Copyright (c) Microsoft Corporation.  All rights reserved.
--********************************************************************/

using System.Security;
using System.Runtime.InteropServices;
using System.Diagnostics.CodeAnalysis;
using System.Management.Automation.Internal;
using System.Management.Automation.Security;
using System.Reflection;
using Microsoft.PowerShell.Commands;
using Microsoft.Win32;
using System.Globalization;
using System.IO;
using System.Linq;
using System.Collections.ObjectModel;
using System.Collections.Generic;
using System.Collections.Concurrent;
using System.ComponentModel;
using System.Management.Automation.Language;
using System.Runtime.CompilerServices;
using System.Threading;
using System.Text;
using System.Security.Principal;

using TypeTable = System.Management.Automation.Runspaces.TypeTable;
using PSUtils = System.Management.Automation.PsUtils;

namespace System.Management.Automation
{
    /// <summary>
    /// helper fns
    /// </summary> 
    internal static class Utils
    {
        // From System.Web.Util.HashCodeCombiner
        internal static int CombineHashCodes(int h1, int h2) {
            return unchecked(((h1 << 5) + h1) ^ h2);
        }
 
        internal static int CombineHashCodes(int h1, int h2, int h3) {
            return CombineHashCodes(CombineHashCodes(h1, h2), h3);
        }
 
        internal static int CombineHashCodes(int h1, int h2, int h3, int h4) {
            return CombineHashCodes(CombineHashCodes(h1, h2), CombineHashCodes(h3, h4));
        }
 
        internal static int CombineHashCodes(int h1, int h2, int h3, int h4, int h5) {
            return CombineHashCodes(CombineHashCodes(h1, h2, h3, h4), h5);
        }
 
        internal static int CombineHashCodes(int h1, int h2, int h3, int h4, int h5, int h6) {
            return CombineHashCodes(CombineHashCodes(h1, h2, h3, h4), CombineHashCodes(h5, h6));
        }
 
        internal static int CombineHashCodes(int h1, int h2, int h3, int h4, int h5, int h6, int h7) {
            return CombineHashCodes(CombineHashCodes(h1, h2, h3, h4), CombineHashCodes(h5, h6, h7));
        }
 
        internal static int CombineHashCodes(int h1, int h2, int h3, int h4, int h5, int h6, int h7, int h8) {
            return CombineHashCodes(CombineHashCodes(h1, h2, h3, h4), CombineHashCodes(h5, h6, h7, h8));
        }

        /// <summary>
        /// The existence of the following registry confirms that the host machine is a WinPE
        /// HKLM\System\CurrentControlSet\Control\MiniNT
        /// </summary>
        internal static string WinPEIdentificationRegKey = @"System\CurrentControlSet\Control\MiniNT";  

        /// <summary>
        /// Allowed PowerShell Editions
        /// </summary>
        internal static string[] AllowedEditionValues = { "WindowsPowerShell", "PowerShellCore" };

        /// <summary>
        /// helper fn to check byte[] arg for null.
        /// </summary>
        ///
        ///<param name="arg"> arg to check </param>
        ///<param name="argName"> name of the arg </param>
        ///
        ///<returns> Does not return a value </returns>
        internal static void CheckKeyArg(byte[] arg, string argName)
        {
            if (arg == null)
            {
                throw PSTraceSource.NewArgumentNullException(argName);
            }
            //
            // we use AES algorithm which supports key
            // lenghts of 128, 192 and 256 bits.
            // We throw ArgumentException if the key is
            // of any other length
            //
            else if (!((arg.Length == 16) ||
                       (arg.Length == 24) ||
                       (arg.Length == 32)))
            {
                throw PSTraceSource.NewArgumentException(argName, Serialization.InvalidKeyLength, argName);
            }
        }

        /// <summary>
        /// helper fn to check arg for empty or null.
        /// Throws ArgumentNullException on either condition.
        /// </summary>
        ///
        ///<param name="arg"> arg to check </param>
        ///<param name="argName"> name of the arg </param>
        ///
        ///<returns> Does not return a value </returns>
        internal static void CheckArgForNullOrEmpty(string arg, string argName)
        {
            if (arg == null)
            {
                throw PSTraceSource.NewArgumentNullException(argName);
            }
            else if (arg.Length == 0)
            {
                throw PSTraceSource.NewArgumentException(argName);
            }
        }

        /// <summary>
        /// helper fn to check arg for null.
        /// Throws ArgumentNullException on either condition.
        /// </summary>
        ///
        ///<param name="arg"> arg to check </param>
        ///<param name="argName"> name of the arg </param>
        ///
        ///<returns> Does not return a value </returns>
        internal static void CheckArgForNull(object arg, string argName)
        {
            if (arg == null)
            {
                throw PSTraceSource.NewArgumentNullException(argName);
            }
        }

        /// <summary>
        /// helper fn to check arg for null.
        /// </summary>
        ///
        ///<param name="arg"> arg to check </param>
        ///<param name="argName"> name of the arg </param>
        ///
        ///<returns> Does not return a value </returns>
        internal static void CheckSecureStringArg(SecureString arg, string argName)
        {
            if (arg == null)
            {
                throw PSTraceSource.NewArgumentNullException(argName);
            }
        }

        [ArchitectureSensitive]
        internal static string GetStringFromSecureString(SecureString ss)
        {
            IntPtr p = IntPtr.Zero;
            string s = null;

            try
            {
                p = ClrFacade.SecureStringToCoTaskMemUnicode(ss);
                s = Marshal.PtrToStringUni(p);
            }
            finally
            {
                if (p != IntPtr.Zero)
                {
                    Marshal.ZeroFreeCoTaskMemUnicode(p);
                }
            }

            return s;
        }

        /// <summary>
        /// Gets TypeTable by querying the ExecutionContext stored in 
        /// Thread-Local-Storage. This will return null if ExecutionContext
        /// is not available.
        /// </summary>
        /// <returns></returns>
        internal static TypeTable GetTypeTableFromExecutionContextTLS()
        {
            ExecutionContext ecFromTLS = Runspaces.LocalPipeline.GetExecutionContextFromTLS();
            if (ecFromTLS == null)
            {                
                return null;
            }

            return ecFromTLS.TypeTable;
        }

        private static string _pshome = null;

        internal static string GetApplicationBaseFromRegistry(string shellId)
        {
            bool wantPsHome = (object) shellId == (object) DefaultPowerShellShellID;
            if (wantPsHome && _pshome != null)
                return _pshome;

            string engineKeyPath = RegistryStrings.MonadRootKeyPath + "\\" +
                PSVersionInfo.RegistryVersionKey + "\\" + RegistryStrings.MonadEngineKey;

            using (RegistryKey engineKey = Registry.LocalMachine.OpenSubKey(engineKeyPath))
            {
                if (engineKey != null)
                {
                    var result = engineKey.GetValue(RegistryStrings.MonadEngine_ApplicationBase) as string;
                    if (wantPsHome)
                        Interlocked.CompareExchange(ref _pshome, null, result);

                    return result;
                }
            }

            return null;
        }

        /// <summary>
        /// Gets the application base for current monad version
        /// </summary>
        /// <returns>
        /// applicationbase path for current monad version installation
        /// </returns>
        /// <exception cref="SecurityException">
        /// if caller doesn't have permission to read the key
        /// </exception>
        internal static string GetApplicationBase(string shellId)
        {
<<<<<<< HEAD

#if CORECLR // Use the location of SMA.dll as the application base
            // Assembly.GetEntryAssembly is not in CoreCLR. GAC is not in CoreCLR.
            Assembly assembly = typeof(PSObject).GetTypeInfo().Assembly;
            var result = Path.GetDirectoryName(assembly.Location);
            return result;
#else

            if (!Platform.IsCore)
=======
            // TODO: #1184 will resolve this work-around
            // The application base cannot be resolved from the registry for side-by-side versions
            // of PowerShell.
#if !CORECLR
            // try to get the path from the registry first
            string result = GetApplicationBaseFromRegistry(shellId);
            if (result != null)
>>>>>>> d4ac3f62
            {
                return result;
            }
#endif


            // The default keys aren't installed, so try and use the entry assembly to
            // get the application base. This works for managed apps like minishells...
            Assembly assem = Assembly.GetEntryAssembly();
            if (assem != null)
            {
                // For minishells, we just return the executable path. 
                return Path.GetDirectoryName(assem.Location);
            }

            // For unmanaged host apps, look for the SMA dll, if it's not GAC'ed then
            // use it's location as the application base...
            assem = typeof(PSObject).GetTypeInfo().Assembly;
            string gacRootPath = Path.Combine(Environment.GetFolderPath(Environment.SpecialFolder.Windows), "Microsoft.Net\\assembly");
            if (!assem.Location.StartsWith(gacRootPath, StringComparison.OrdinalIgnoreCase))
            {
                // For other hosts. 
                return Path.GetDirectoryName(assem.Location);
            }

            // otherwise, just give up...
            return "";
#endif
        }

        private static string[] _productFolderDirectories;

        private static string[] GetProductFolderDirectories()
        {
            if (_productFolderDirectories == null)
            {
                List<string> baseDirectories = new List<string>();

                // Retrieve the application base from the registry
                string appBase = GetApplicationBase(DefaultPowerShellShellID);
                if (!string.IsNullOrEmpty(appBase))
                {
                    baseDirectories.Add(appBase);
                }

                // Win8: 454976
                // Now add the two variations of System32
                baseDirectories.Add(Environment.GetFolderPath(Environment.SpecialFolder.System));
                string systemX86 = Environment.GetFolderPath(Environment.SpecialFolder.SystemX86);
                if (!string.IsNullOrEmpty(systemX86))
                {
                    baseDirectories.Add(systemX86);
                }

                // And built-in modules
                string progFileDir;
                // TODO: #1184 will resolve this work-around
                // Side-by-side versions of PowerShell use modules from their application base, not
                // the system installation path.
#if CORECLR
                progFileDir = Path.Combine(appBase, "Modules");
#else
                progFileDir = Path.Combine(Environment.GetFolderPath(Environment.SpecialFolder.ProgramFiles), "WindowsPowerShell", "Modules");
#endif

                if (!string.IsNullOrEmpty(progFileDir))
                {
                    baseDirectories.Add(Path.Combine(progFileDir, "PackageManagement"));
                    baseDirectories.Add(Path.Combine(progFileDir, "PowerShellGet"));
                    baseDirectories.Add(Path.Combine(progFileDir, "Pester"));
                    baseDirectories.Add(Path.Combine(progFileDir, "PSReadLine"));
#if CORECLR
                    baseDirectories.Add(Path.Combine(progFileDir, "Json.Net"));
#endif // CORECLR
                }
                Interlocked.CompareExchange(ref _productFolderDirectories, baseDirectories.ToArray(), null);
            }

            return _productFolderDirectories;
        }

        /// <summary>
        /// Checks if the filePath represents a file under product folder 
        /// ie., PowerShell ApplicationBase or $env:windir\system32 or
        /// $env:windir\syswow64.
        /// </summary>
        /// <returns>
        /// true: if the filePath is under product folder
        /// false: otherwise
        /// </returns>
        internal static bool IsUnderProductFolder(string filePath)
        {
            FileInfo fileInfo = new FileInfo(filePath);
            string filename = fileInfo.FullName;

            var productFolderDirectories = GetProductFolderDirectories();
            for (int i = 0; i < productFolderDirectories.Length; i++)
            {
                string applicationBase = productFolderDirectories[i];
                if (filename.StartsWith(applicationBase, StringComparison.OrdinalIgnoreCase))
                    return true;
            }

            return false;
        }

        /// <summary>
        /// Checks if the current process is using WOW
        /// </summary>
        internal static bool IsRunningFromSysWOW64()
        {
            return Utils.GetApplicationBase(Utils.DefaultPowerShellShellID).Contains("SysWOW64");
        }

        /// <summary>
        /// Checks if host machine is WinPE
        /// </summary>
        internal static bool IsWinPEHost()
        {
#if !UNIX
            RegistryKey winPEKey = null;

            try
            {
                // The existence of the following registry confirms that the host machine is a WinPE
                // HKLM\System\CurrentControlSet\Control\MiniNT
                winPEKey = Registry.LocalMachine.OpenSubKey(WinPEIdentificationRegKey);

                return winPEKey != null;
            }
            catch (ArgumentException) { }
            catch (SecurityException) { }
            catch (ObjectDisposedException) { }
            finally
            {
                if (winPEKey != null)
                {
                    winPEKey.Dispose();
                }
            }
#endif
            return false;
        }  


        #region Versioning related methods

        /// <summary>
        /// returns current major version of monad ( that is running ) in a string
        /// format.
        /// </summary>
        /// <returns>string</returns>
        /// <remarks>
        /// Cannot return a Version object as minor number is a requirement for
        /// version object.
        /// </remarks>
        internal static string GetCurrentMajorVersion()
        {
            return PSVersionInfo.PSVersion.Major.ToString(CultureInfo.InvariantCulture);
        }

        /// <summary>
        /// Coverts a string to version format. 
        /// If the string is of the format x (ie., no dots), then ".0" is appended
        /// to the string.
        /// Version.TryParse will be used to convert the string to a Version
        /// object.
        /// </summary>
        /// <param name="versionString">string representing version</param>
        /// <returns>A Version Object.</returns>
        internal static Version StringToVersion(string versionString)
        {
            // max of 1 dot is allowed in version
            if (string.IsNullOrEmpty(versionString))
            {
                return null;
            }

            int dotCount = 0;
            foreach (char c in versionString)
            {
                if (c == '.')
                {
                    dotCount++;
                    if (dotCount > 1)
                    {
                        break;
                    }
                }
            }
            // Version.TryParse expects the string to be in format: major.minor[.build[.revision]]
            if (dotCount == 0)
            {
                versionString += ".0";
            }

            Version result = null;
            if (Version.TryParse(versionString, out result))
            {
                return result;
            }
            return null;
        }

        /// <summary>
        /// Checks whether current monad session supports version specified
        /// by ver.
        /// </summary>
        /// <param name="ver">Version to check</param>
        /// <returns>true if supported, false otherwise</returns>
        internal static bool IsPSVersionSupported(string ver)
        {
            // Convert version to supported format ie., x.x
            Version inputVersion = StringToVersion(ver);
            return IsPSVersionSupported(inputVersion);
        }

        /// <summary>
        /// Checks whether current monad session supports version specified
        /// by checkVersion.
        /// </summary>
        /// <param name="checkVersion">Version to check</param>
        /// <returns>true if supported, false otherwise</returns>
        internal static bool IsPSVersionSupported(Version checkVersion)
        {
            if (checkVersion == null)
            {
                return false;
            }

            foreach (Version compatibleVersion in PSVersionInfo.PSCompatibleVersions)
            {
                if(checkVersion.Major == compatibleVersion.Major && checkVersion.Minor <= compatibleVersion.Minor)
                    return true;
            }

            return false;
        }
        
        /// <summary>
        /// Checks whether current monad session supports edition specified
        /// by checkEdition.
        /// </summary>
        /// <param name="checkEdition">Edition to check</param>
        /// <returns>true if supported, false otherwise</returns>
        internal static bool IsPSEditionSupported(string checkEdition)
        {
            return PSVersionInfo.PSEdition.Equals(checkEdition, StringComparison.OrdinalIgnoreCase);
        }

        /// <summary>
        /// Checks whether the specified edition values is allowed.
        /// </summary>
        /// <param name="editionValue">Edition value to check</param>
        /// <returns>true if allowed, false otherwise</returns>
        internal static bool IsValidPSEditionValue(string editionValue)
        {
            return AllowedEditionValues.Contains(editionValue, StringComparer.OrdinalIgnoreCase);
        }

#if !CORECLR
        /// <summary>
        /// Checks whether current monad session supports NetFrameworkVersion specified
        /// by checkVersion. The specified version is treated as the the minimum required 
        /// version of .NET framework.
        /// </summary>
        /// <param name="checkVersion">Version to check</param>
        /// <param name="higherThanKnownHighestVersion">true if version to check is higher than the known highest version</param>
        /// <returns>true if supported, false otherwise</returns>
        internal static bool IsNetFrameworkVersionSupported(Version checkVersion, out bool higherThanKnownHighestVersion)
        {
            higherThanKnownHighestVersion = false;
            bool isSupported = false;

            if (checkVersion == null)
            {
                return false;
            }
            
            // Construct a temporary version number with build number and revision number set to 0. 
            // This is done so as to re-use the version specifications in PSUtils.FrameworkRegistryInstallation          
            Version tempVersion = new Version(checkVersion.Major, checkVersion.Minor, 0, 0);

            // Win8: 840038 - For any version above the highest known .NET version (4.5 for Windows 8), we can't make a call as to 
            // whether the requirement is satisfied or not because we can't detect that version of .NET.
            // We end up erring on the side of app compat by letting it through. 
            // We will write a message in the Verbose output saying that we cannot detect the specified version of the .NET Framework.
            if (checkVersion > PsUtils.FrameworkRegistryInstallation.KnownHighestNetFrameworkVersion)
            {
                isSupported = true;
                higherThanKnownHighestVersion = true;
            }
            // For a script to have a valid .NET version, the specified version or atleast one of its compatible versions must be installed on the machine.
            else if (PSUtils.FrameworkRegistryInstallation.CompatibleNetFrameworkVersions.ContainsKey(tempVersion))
            {
                if (PSUtils.FrameworkRegistryInstallation.IsFrameworkInstalled(tempVersion.Major, tempVersion.Minor, 0))
                {
                    // If the specified version is installed on the machine, then we return true.
                    isSupported = true;
                }
                else
                {
                    // If any of the compatible versions are installed on the machine, then we return true.
                    HashSet<Version> compatibleVersions = PSUtils.FrameworkRegistryInstallation.CompatibleNetFrameworkVersions[tempVersion];
                    foreach (Version compatibleVersion in compatibleVersions)
                    {
                        if (PSUtils.FrameworkRegistryInstallation.IsFrameworkInstalled(compatibleVersion.Major, compatibleVersion.Minor, 0))
                        {
                            isSupported = true;
                            break;
                        }
                    }
                }
            }

            return isSupported;
        }
#endif
        #endregion

        /// <summary>
        /// String representing the Default shellID.
        /// </summary>
        internal static string DefaultPowerShellShellID = "Microsoft.PowerShell";
        /// <summary>
        /// String used to control directory location for PowerShell
        /// </summary>
        /// <remarks>
        /// Profile uses this to control profile loading.
        /// </remarks>
        internal static string ProductNameForDirectory =
            Platform.IsWindows ? "WindowsPowerShell" : Platform.SelectProductNameForDirectory(Platform.XDG_Type.CONFIG);

        /// <summary>
        /// The name of the subdirectory that contains packages.
        /// </summary>
        internal static string ModuleDirectory = "Modules";

        /// <summary>
        /// The partial path to the DSC module directory
        /// </summary>
        internal static string DscModuleDirectory = Path.Combine("WindowsPowerShell", "Modules");

        internal static string GetRegistryConfigurationPrefix()
        {
            // For 3.0 PowerShell, we still use "1" as the registry version key for 
            // Snapin and Custom shell lookup/discovery.
            // For 3.0 PowerShell, we use "3" as the registry version key only for Engine
            // related data like ApplicationBase etc.
            return "SOFTWARE\\Microsoft\\PowerShell\\" + PSVersionInfo.RegistryVersion1Key + "\\ShellIds";
        }

        internal static string GetRegistryConfigurationPath(string shellID)
        {
            return GetRegistryConfigurationPrefix() + "\\" + shellID;
        }

        // Retrieves group policy settings based on the preference order provided:
        // Dictionary<string, object> settings = GetGroupPolicySetting("Transcription", Registry.LocalMachine, Registry.CurrentUser);

        internal static RegistryKey[] RegLocalMachine = new[] {Registry.LocalMachine};
        internal static RegistryKey[] RegCurrentUser = new[] {Registry.CurrentUser};
        internal static RegistryKey[] RegLocalMachineThenCurrentUser = new[] {Registry.LocalMachine, Registry.CurrentUser};
        internal static RegistryKey[] RegCurrentUserThenLocalMachine = new[] {Registry.CurrentUser, Registry.LocalMachine};

        internal static Dictionary<string, object> GetGroupPolicySetting(string settingName, RegistryKey[] preferenceOrder)
        {
            string groupPolicyBase = "Software\\Policies\\Microsoft\\Windows\\PowerShell";
            return GetGroupPolicySetting(groupPolicyBase, settingName, preferenceOrder);
        }

        // We use a static to avoid creating "extra garbage."
        private static Dictionary<string, object> _emptyDictionary = new Dictionary<string, object>(StringComparer.OrdinalIgnoreCase);

        internal static Dictionary<string, object> GetGroupPolicySetting(string groupPolicyBase, string settingName, RegistryKey[] preferenceOrder)
        {
#if UNIX
            return _emptyDictionary;
#else
            lock (cachedGroupPolicySettings)
            {
                // Return cached information, if we have it
                Dictionary<string, object> settings;
                if ((cachedGroupPolicySettings.TryGetValue(settingName, out settings)) &&
                    !InternalTestHooks.BypassGroupPolicyCaching)
                {
                    return settings;
                }

                if (!String.Equals(".", settingName, StringComparison.OrdinalIgnoreCase))
                {
                    groupPolicyBase += "\\" + settingName;
                }

                settings = new Dictionary<string, object>(StringComparer.OrdinalIgnoreCase);

                foreach (RegistryKey searchKey in preferenceOrder)
                {
                    try
                    {
                        // Look up the machine-wide group policy
                        using (RegistryKey key = searchKey.OpenSubKey(groupPolicyBase))
                        {
                            if (key != null)
                            {
                                foreach (string subkeyName in key.GetValueNames())
                                {
                                    // A null or empty subkey name string corresponds to a (Default) key.
                                    // If it is null, make it an empty string which the Dictionary can handle.
                                    string keyName = subkeyName ?? string.Empty;

                                    settings[keyName] = key.GetValue(keyName);
                                }

                                foreach (string subkeyName in key.GetSubKeyNames())
                                {
                                    // A null or empty subkey name string corresponds to a (Default) key.
                                    // If it is null, make it an empty string which the Dictionary can handle.
                                    string keyName = subkeyName ?? string.Empty;

                                    using (RegistryKey subkey = key.OpenSubKey(keyName))
                                    {
                                        if (subkey != null)
                                        {
                                            settings[keyName] = subkey.GetValueNames();
                                        }
                                    }
                                }

                                break;
                            }
                        }
                    }
                    catch (System.Security.SecurityException)
                    {
                        // User doesn't have access to open group policy key
                    }
                }

                // No group policy settings, then return null
                if (settings.Count == 0)
                {
                    settings = null;
                }

                // Cache the data
                if (!InternalTestHooks.BypassGroupPolicyCaching)
                {
                    cachedGroupPolicySettings[settingName] = settings;
                }

                return settings;
            }
#endif
        }
        static ConcurrentDictionary<string, Dictionary<string, object>> cachedGroupPolicySettings =
            new ConcurrentDictionary<string, Dictionary<string, object>>();

        /// <summary>
        /// Scheduled job module name.
        /// </summary>
        internal const string ScheduledJobModuleName = "PSScheduledJob";

        internal const string WorkflowType = "Microsoft.PowerShell.Workflow.AstToWorkflowConverter, Microsoft.PowerShell.Activities, Version=3.0.0.0, Culture=neutral, PublicKeyToken=31bf3856ad364e35";
        internal const string WorkflowModule = "PSWorkflow";

        internal static IAstToWorkflowConverter GetAstToWorkflowConverterAndEnsureWorkflowModuleLoaded(ExecutionContext context)
        {
            IAstToWorkflowConverter converterInstance = null;
            Type converterType = null;

            if (Utils.IsRunningFromSysWOW64())
            {
                throw new NotSupportedException(AutomationExceptions.WorkflowDoesNotSupportWOW64);
            }

            // If the current language mode is ConstrainedLanguage but the system lockdown mode is not,
            // then also block the conversion - since we can't validate the InlineScript, PowerShellValue,
            // etc.
            if ((context != null) &&
                (context.LanguageMode == PSLanguageMode.ConstrainedLanguage) &&
                (SystemPolicy.GetSystemLockdownPolicy() != SystemEnforcementMode.Enforce))
            {
                throw new NotSupportedException(Modules.CannotDefineWorkflowInconsistentLanguageMode);
            }

            EnsureModuleLoaded(WorkflowModule, context);

            converterType = Type.GetType(WorkflowType);

            if (converterType != null)
            {
                converterInstance = (IAstToWorkflowConverter)converterType.GetConstructor(PSTypeExtensions.EmptyTypes).Invoke(EmptyArray<object>());
            }

            if (converterInstance == null)
            {
                string error = StringUtil.Format(AutomationExceptions.CantLoadWorkflowType, Utils.WorkflowType, Utils.WorkflowModule);
                throw new NotSupportedException(error);
            }

            return converterInstance;
        }

        internal static void EnsureModuleLoaded(string module, ExecutionContext context)
        {
            if (context != null && !context.AutoLoadingModuleInProgress.Contains(module))
            {
                List<PSModuleInfo> loadedModules = context.Modules.GetModules(new string[] { module }, false);

                if ((loadedModules == null) || (loadedModules.Count == 0))
                {
                    CommandInfo commandInfo = new CmdletInfo("Import-Module", typeof(Microsoft.PowerShell.Commands.ImportModuleCommand),
                                                             null, null, context);
                    var importModuleCommand = new System.Management.Automation.Runspaces.Command(commandInfo);

                    context.AutoLoadingModuleInProgress.Add(module);

                    PowerShell ps = null;

                    try
                    {
                        ps = PowerShell.Create(RunspaceMode.CurrentRunspace)
                            .AddCommand(importModuleCommand)
                            .AddParameter("Name", module)
                            .AddParameter("Scope", StringLiterals.Global)
                            .AddParameter("ErrorAction", ActionPreference.Ignore)
                            .AddParameter("WarningAction", ActionPreference.Ignore)
                            .AddParameter("InformationAction", ActionPreference.Ignore)
                            .AddParameter("Verbose", false)
                            .AddParameter("Debug", false)
                            .AddParameter("PassThru");

                        ps.Invoke<PSModuleInfo>();
                    }
                    catch (Exception e)
                    {
                        // Call-out to user code, catch-all OK
                        CommandProcessorBase.CheckForSevereException(e);
                    }
                    finally
                    {
                        context.AutoLoadingModuleInProgress.Remove(module);
                        if (null != ps)
                        {
                            ps.Dispose();
                        }
                    }
                }
            }
        }

        /// <summary>
        /// Returns modules (either loaded or in available) that match pattern <paramref name="module"/>.
        /// Uses Get-Module -ListAvailable cmdlet.
        /// </summary>
        /// <param name="module"></param>
        /// <param name="context"></param>
        /// <returns>
        /// List of PSModuleInfo's or Null.
        /// </returns>
        internal static List<PSModuleInfo> GetModules(string module, ExecutionContext context)
        {
            // first look in the loaded modules and then append the modules from gmo -Listavailable
            // Reason: gmo -li looks only the PSModulepath. There may be cases where a module
            // is imported directly from a path (that is not in PSModulePath).
            List<PSModuleInfo> result = context.Modules.GetModules(new string[] { module }, false);

            CommandInfo commandInfo = new CmdletInfo("Get-Module", typeof(Microsoft.PowerShell.Commands.GetModuleCommand),
                                                     null, null, context);
            var getModuleCommand = new System.Management.Automation.Runspaces.Command(commandInfo);

            PowerShell ps = null;
            try
            {
                ps = PowerShell.Create(RunspaceMode.CurrentRunspace)
                        .AddCommand(getModuleCommand)
                        .AddParameter("Name", module)
                        .AddParameter("ErrorAction", ActionPreference.Ignore)
                        .AddParameter("WarningAction", ActionPreference.Ignore)
                        .AddParameter("Verbose", false)
                        .AddParameter("Debug", false)
                        .AddParameter("ListAvailable");

                Collection<PSModuleInfo> gmoOutPut = ps.Invoke<PSModuleInfo>();
                if (gmoOutPut != null)
                {
                    if (result == null)
                    {
                        result = gmoOutPut.ToList<PSModuleInfo>();
                    }
                    else
                    {
                        // append to result
                        foreach (PSModuleInfo temp in gmoOutPut)
                        {
                            result.Add(temp);
                        }
                    }
                }
            }
            catch (Exception e)
            {
                // Call-out to user code, catch-all OK
                CommandProcessorBase.CheckForSevereException(e);
            }
            finally
            {
                if (null != ps)
                {
                    ps.Dispose();
                }
            }

            return result;
        }

        /// <summary>
        /// Returns modules (either loaded or in available) that match FullyQualifiedName <paramref name="fullyQualifiedName"/>.
        /// Uses Get-Module -ListAvailable cmdlet.
        /// </summary>
        /// <param name="fullyQualifiedName"></param>
        /// <param name="context"></param>
        /// <returns>
        /// List of PSModuleInfo's or Null.
        /// </returns>
        internal static List<PSModuleInfo> GetModules(ModuleSpecification fullyQualifiedName, ExecutionContext context)
        {
            // first look in the loaded modules and then append the modules from gmo -Listavailable
            // Reason: gmo -li looks only the PSModulepath. There may be cases where a module
            // is imported directly from a path (that is not in PSModulePath).
            List<PSModuleInfo> result = context.Modules.GetModules(new[]  { fullyQualifiedName }, false);
            CommandInfo commandInfo = new CmdletInfo("Get-Module", typeof(GetModuleCommand),
                                                     null, null, context);
            var getModuleCommand = new Runspaces.Command(commandInfo);

            PowerShell ps = null;
            try
            {
                ps = PowerShell.Create(RunspaceMode.CurrentRunspace)
                        .AddCommand(getModuleCommand)
                        .AddParameter("FullyQualifiedName", fullyQualifiedName)
                        .AddParameter("ErrorAction", ActionPreference.Ignore)
                        .AddParameter("WarningAction", ActionPreference.Ignore)
                        .AddParameter("InformationAction", ActionPreference.Ignore)
                        .AddParameter("Verbose", false)
                        .AddParameter("Debug", false)
                        .AddParameter("ListAvailable");

                Collection<PSModuleInfo> gmoOutput = ps.Invoke<PSModuleInfo>();
                if (gmoOutput != null)
                {
                    if (result == null)
                    {
                        result = gmoOutput.ToList();
                    }
                    else
                    {
                        // append to result
                        result.AddRange(gmoOutput);
                    }
                }
            }
            catch (Exception e)
            {
                // Call-out to user code, catch-all OK
                CommandProcessorBase.CheckForSevereException(e);
            }
            finally
            {
                if (null != ps)
                {
                    ps.Dispose();
                }
            }

            return result;
        }

        internal static bool IsAdministrator()
        {
            // Porting note: only Windows supports the SecurityPrincipal API of .NET. Due to
            // advanced privilege models, the correct approach on Unix is to assume the user has
            // permissions, attempt the task, and error gracefully if the task fails due to
            // permissions. To fit into PowerShell's existing model of pre-emptively checking
            // permissions (which cannot be assumed on Unix), we "assume" the user is an
            // administrator by returning true, thus nullifying this check on Unix.
#if UNIX
            return true;
#else
            System.Security.Principal.WindowsIdentity currentIdentity = System.Security.Principal.WindowsIdentity.GetCurrent();
            System.Security.Principal.WindowsPrincipal principal = new System.Security.Principal.WindowsPrincipal(currentIdentity);

            return principal.IsInRole(System.Security.Principal.WindowsBuiltInRole.Administrator);
#endif
        }

        internal static bool NativeItemExists(string path)
        {
            bool unusedIsDirectory;
            Exception unusedException;

            return NativeItemExists(path, out unusedIsDirectory, out unusedException);
        }

        // This is done through P/Invoke since File.Exists and Directory.Exists pay 13% performance degradation
        // through the CAS checks, and are terribly slow for network paths.
        internal static bool NativeItemExists(string path, out bool isDirectory, out Exception exception)
        {
            exception = null;

            if (String.IsNullOrEmpty(path))
            {
                isDirectory = false;
                return false;
            }
#if UNIX
            isDirectory = Platform.NonWindowsIsDirectory(path);
            return Platform.NonWindowsIsFile(path);
#else

            if (IsReservedDeviceName(path))
            {
                isDirectory = false;
                return false;
            }

            int result = NativeMethods.GetFileAttributes(path);
            if (result == -1)
            {
                int errorCode = Marshal.GetLastWin32Error();
                if (errorCode == 5)
                {
                    // Handle "Access denied" specifically.
                    Win32Exception win32Exception = new Win32Exception(errorCode);
                    exception = new UnauthorizedAccessException(win32Exception.Message, win32Exception);
                }

                else if (errorCode == 53)
                {
                    // ERROR_BAD_NETPATH - The network path was not found.
                    Win32Exception win32Exception = new Win32Exception(errorCode);
                    exception = new IOException(win32Exception.Message, win32Exception);
                }

                isDirectory = false;
                return false;
            }

            isDirectory = (result & ((int)NativeMethods.FileAttributes.Directory)) ==
                ((int)NativeMethods.FileAttributes.Directory);

            return true;
#endif
        }

        // This is done through P/Invoke since we pay 13% performance degradation
        // through the CAS checks required by File.Exists and Directory.Exists
        internal static bool NativeFileExists(string path)
        {
            bool isDirectory;
            Exception ioException;

            bool itemExists = NativeItemExists(path, out isDirectory, out ioException);
            if (ioException != null)
            {
                throw ioException;
            }

            return (itemExists && (!isDirectory));
        }

        // This is done through P/Invoke since we pay 13% performance degradation
        // through the CAS checks required by File.Exists and Directory.Exists
        internal static bool NativeDirectoryExists(string path)
        {
            bool isDirectory;
            Exception ioException;

            bool itemExists = NativeItemExists(path, out isDirectory, out ioException);
            if (ioException != null)
            {
                throw ioException;
            }

            return (itemExists && isDirectory);
        }

        internal static void NativeEnumerateDirectory(string directory, out List<string> directories, out List<string> files)
        {
            IntPtr INVALID_HANDLE_VALUE = new IntPtr(-1);
            NativeMethods.WIN32_FIND_DATA findData;

            files = new List<string>();
            directories = new List<string>();

            IntPtr findHandle;

            findHandle = NativeMethods.FindFirstFile(directory + "\\*", out findData);
            if (findHandle != INVALID_HANDLE_VALUE)
            {
                do
                {
                    if ((findData.dwFileAttributes & NativeMethods.FileAttributes.Directory) != 0)
                    {
                        if ( (! String.Equals(".", findData.cFileName, StringComparison.OrdinalIgnoreCase)) &&
                            (! String.Equals("..", findData.cFileName, StringComparison.OrdinalIgnoreCase)))
                        {
                            directories.Add(directory + "\\" + findData.cFileName);
                        }
                    }
                    else
                    {
                        files.Add(directory + "\\" + findData.cFileName);
                    }
                }
                while (NativeMethods.FindNextFile(findHandle, out findData));
                NativeMethods.FindClose(findHandle);
            }
        }


        internal static bool IsReservedDeviceName(string destinationPath)
        {
            string[] reservedDeviceNames = { "CON", "PRN", "AUX", "CLOCK$", "NUL",
                                             "COM0", "COM1", "COM2", "COM3", "COM4", "COM5", "COM6", "COM7", "COM8", "COM9",
                                             "LPT0", "LPT1", "LPT2", "LPT3", "LPT4", "LPT5", "LPT6", "LPT7", "LPT8", "LPT9" };
            string compareName = Path.GetFileName(destinationPath);
            string noExtensionCompareName = Path.GetFileNameWithoutExtension(destinationPath);

            // See if it's the correct length. If it's shorter than CON, AUX, etc, it can't be a device name.
            // Likewise, if it's longer than 'CLOCK$', it can't be a device name.
            if (((compareName.Length < 3) || (compareName.Length > 6)) &&
                ((noExtensionCompareName.Length < 3) || (noExtensionCompareName.Length > 6)))
            {
                return false;
            }

            foreach (string deviceName in reservedDeviceNames)
            {
                if (
                    String.Equals(deviceName, compareName, StringComparison.OrdinalIgnoreCase) ||
                    String.Equals(deviceName, noExtensionCompareName, StringComparison.OrdinalIgnoreCase))
                {
                    return true;
                }
            }

            return false;
        }

        internal static bool PathIsUnc(string path)
        {
#if UNIX
            return false;
#else
            Uri uri;
            return !string.IsNullOrEmpty(path) && Uri.TryCreate(path, UriKind.Absolute, out uri) && uri.IsUnc;
#endif
        }

        internal class NativeMethods
        {
            [DllImport(PinvokeDllNames.GetFileAttributesDllName, CharSet = CharSet.Unicode, SetLastError = true)]
            internal static extern int GetFileAttributes(string lpFileName);

            [Flags]
            internal enum FileAttributes
            {
                Hidden = 0x0002,
                Directory = 0x0010
            }

            public const int MAX_PATH = 260;
            public const int MAX_ALTERNATE = 14;

            [StructLayout(LayoutKind.Sequential)]
            public struct FILETIME
            {
                public uint dwLowDateTime;
                public uint dwHighDateTime;
            };

            [StructLayout(LayoutKind.Sequential, CharSet = CharSet.Unicode)]
            public struct WIN32_FIND_DATA
            {
                public FileAttributes dwFileAttributes;
                public FILETIME ftCreationTime;
                public FILETIME ftLastAccessTime;
                public FILETIME ftLastWriteTime;
                public uint nFileSizeHigh; //changed all to uint, otherwise you run into unexpected overflow
                public uint nFileSizeLow;  //|
                public uint dwReserved0;   //|
                public uint dwReserved1;   //v
                [MarshalAs(UnmanagedType.ByValTStr, SizeConst = MAX_PATH)]
                public string cFileName;
                [MarshalAs(UnmanagedType.ByValTStr, SizeConst = MAX_ALTERNATE)]
                public string cAlternate;
            }

            [DllImport(PinvokeDllNames.FindFirstFileDllName, CharSet = CharSet.Unicode)]
            public static extern IntPtr FindFirstFile(string lpFileName, out WIN32_FIND_DATA lpFindFileData);

            [DllImport(PinvokeDllNames.FindNextFileDllName, CharSet = CharSet.Unicode)]
            public static extern bool FindNextFile(IntPtr hFindFile, out WIN32_FIND_DATA lpFindFileData);

            [DllImport(PinvokeDllNames.FindCloseDllName, CharSet = CharSet.Unicode)]
            public static extern bool FindClose(IntPtr hFindFile);
        }

        internal static readonly string PowerShellAssemblyStrongNameFormat =
            "{0}, Version=3.0.0.0, Culture=neutral, PublicKeyToken=31bf3856ad364e35";

        internal static readonly HashSet<string> PowerShellAssemblies =
            new HashSet<string>(StringComparer.OrdinalIgnoreCase)
                {
                    "microsoft.powershell.activities",
                    "microsoft.powershell.commands.diagnostics",
                    "microsoft.powershell.commands.management",
                    "microsoft.powershell.commands.utility",
                    "microsoft.powershell.consolehost",
                    "microsoft.powershell.core.activities",
                    "microsoft.powershell.diagnostics.activities",
                    "microsoft.powershell.editor",
                    "microsoft.powershell.gpowershell",
                    "microsoft.powershell.graphicalhost",
                    "microsoft.powershell.isecommon",
                    "microsoft.powershell.management.activities",
                    "microsoft.powershell.scheduledjob",
                    "microsoft.powershell.security.activities",
                    "microsoft.powershell.security",
                    "microsoft.powershell.utility.activities",
                    "microsoft.powershell.workflow.servicecore",
                    "microsoft.wsman.management.activities",
                    "microsoft.wsman.management",
                    "microsoft.wsman.runtime",
                    "system.management.automation"
                };

        internal static bool IsPowerShellAssembly(string assemblyName)
        {
            if (!String.IsNullOrWhiteSpace(assemblyName))
            {
                // Remove the '.dll' if it's there...
                var fixedName = assemblyName.EndsWith(".dll", StringComparison.OrdinalIgnoreCase)
                                ? Path.GetFileNameWithoutExtension(assemblyName)
                                : assemblyName;

                if ((fixedName != null) && PowerShellAssemblies.Contains(fixedName))
                {
                    return true;
                }
            }

            return false;
        }

        internal static string GetPowerShellAssemblyStrongName(string assemblyName)
        {
            if (!String.IsNullOrWhiteSpace(assemblyName))
            {
                // Remove the '.dll' if it's there...
                string fixedName = assemblyName.EndsWith(".dll", StringComparison.OrdinalIgnoreCase)
                                ? Path.GetFileNameWithoutExtension(assemblyName)
                                : assemblyName;

                if ((fixedName != null) && PowerShellAssemblies.Contains(fixedName))
                {
                    return string.Format(CultureInfo.InvariantCulture, PowerShellAssemblyStrongNameFormat, fixedName);
                }
            }

            return assemblyName;
        }


        /// <summary>
        /// If a mutex is abandoned, in our case, it is ok to proceed
        /// </summary>
        /// <param name="mutex">The mutex to wait on. If it is null, a new one will be created</param>
        /// <param name="initializer">The initializer to use to recreate the mutex.</param>
        /// <returns>A working mutex. If the mutex was abandoned, a new one is created to replace it</returns>
        internal static Mutex SafeWaitMutex(Mutex mutex, MutexInitializer initializer)
        {
            try
            {
                mutex.WaitOne();
            }
            catch (AbandonedMutexException)
            {
                // If the Mutex has been abandoned, then the process protecting the critical section
                // is no longer valid. We need to release to continue normal operations.
                mutex.ReleaseMutex();
                ((IDisposable)mutex).Dispose();

                // Try again, throw if it still fails
                mutex = initializer();
                mutex.WaitOne();
            }

            return mutex;
        }
        internal delegate Mutex MutexInitializer();

        internal static bool Succeeded(int hresult)
        {
            return hresult >= 0;
        }

        internal static FileSystemCmdletProviderEncoding GetEncoding(string path)
        {
            if (!File.Exists(path))
            {
                return FileSystemCmdletProviderEncoding.Default;
            }

            byte[] initialBytes = new byte[100];
            int bytesRead = 0;

            try
            {
                using (FileStream stream = System.IO.File.OpenRead(path))
                {
                    using (BinaryReader reader = new BinaryReader(stream))
                    {
                        bytesRead = reader.Read(initialBytes, 0, 100);
                    }
                }
            }
            catch (IOException)
            {
                return FileSystemCmdletProviderEncoding.Default;
            }

            // Test for four-byte preambles
            string preamble = null;
            FileSystemCmdletProviderEncoding foundEncoding = FileSystemCmdletProviderEncoding.Default;

            if (bytesRead > 3)
            {
                preamble = String.Join("-", initialBytes[0], initialBytes[1], initialBytes[2], initialBytes[3]);

                if (encodingMap.TryGetValue(preamble, out foundEncoding))
                {
                    return foundEncoding;
                }
            }

            // Test for three-byte preambles
            if (bytesRead > 2)
            {
                preamble = String.Join("-", initialBytes[0], initialBytes[1], initialBytes[2]);
                if (encodingMap.TryGetValue(preamble, out foundEncoding))
                {
                    return foundEncoding;
                }
            }

            // Test for two-byte preambles
            if (bytesRead > 1)
            {
                preamble = String.Join("-", initialBytes[0], initialBytes[1]);
                if (encodingMap.TryGetValue(preamble, out foundEncoding))
                {
                    return foundEncoding;
                }
            }

            // Check for binary
            string initialBytesAsAscii = System.Text.Encoding.ASCII.GetString(initialBytes, 0, bytesRead);
            if (initialBytesAsAscii.IndexOfAny(nonPrintableCharacters) >= 0)
            {
                return FileSystemCmdletProviderEncoding.Byte;
            }

            return FileSystemCmdletProviderEncoding.Ascii;
        }

        internal static Encoding GetEncodingFromEnum(FileSystemCmdletProviderEncoding encoding)
        {
            System.Text.Encoding result = System.Text.Encoding.Unicode;

            switch (encoding)
            {
                case FileSystemCmdletProviderEncoding.String:
                    result = new UnicodeEncoding();
                    break;

                case FileSystemCmdletProviderEncoding.Unicode:
                    result = new UnicodeEncoding();
                    break;

                case FileSystemCmdletProviderEncoding.BigEndianUnicode:
                    result = new UnicodeEncoding(true, false);
                    break;

                case FileSystemCmdletProviderEncoding.UTF8:
                    result = new UTF8Encoding();
                    break;

                case FileSystemCmdletProviderEncoding.UTF7:
                    result = new UTF7Encoding();
                    break;

                case FileSystemCmdletProviderEncoding.UTF32:
                    result = new UTF32Encoding();
                    break;

                case FileSystemCmdletProviderEncoding.BigEndianUTF32:
                    result = new UTF32Encoding(true, false);
                    break;

                case FileSystemCmdletProviderEncoding.Ascii:
                    result = new ASCIIEncoding();
                    break;

                case FileSystemCmdletProviderEncoding.Default:
                    result = ClrFacade.GetDefaultEncoding();
                    break;

                case FileSystemCmdletProviderEncoding.Oem:
                    result = ClrFacade.GetOEMEncoding();
                    break;

                default:
                    // Default to unicode encoding
                    result = new UnicodeEncoding();
                    break;
            }

            return result;
        } // GetEncodingFromEnum

        // [System.Text.Encoding]::GetEncodings() | ? { $_.GetEncoding().GetPreamble() } |
        //     Add-Member ScriptProperty Preamble { $this.GetEncoding().GetPreamble() -join "-" } -PassThru |
        //     Format-Table -Auto
        internal static Dictionary<String, FileSystemCmdletProviderEncoding> encodingMap = 
            new Dictionary<string, FileSystemCmdletProviderEncoding>()
            {
                { "255-254", FileSystemCmdletProviderEncoding.Unicode },
                { "254-255", FileSystemCmdletProviderEncoding.BigEndianUnicode },
                { "255-254-0-0", FileSystemCmdletProviderEncoding.UTF32 },
                { "0-0-254-255", FileSystemCmdletProviderEncoding.BigEndianUTF32 },
                { "239-187-191", FileSystemCmdletProviderEncoding.UTF8 },
            };

        internal static char[] nonPrintableCharacters = {
            (char) 0, (char) 1, (char) 2, (char) 3, (char) 4, (char) 5, (char) 6, (char) 7, (char) 8,
            (char) 11, (char) 12, (char) 14, (char) 15, (char) 16, (char) 17, (char) 18, (char) 19, (char) 20,
            (char) 21, (char) 22, (char) 23, (char) 24, (char) 25, (char) 26, (char) 28, (char) 29, (char) 30,
            (char) 31, (char) 127, (char) 129, (char) 141, (char) 143, (char) 144, (char) 157 };

#if !CORECLR // TODO:CORECLR - WindowsIdentity.Impersonate() is not available. Use WindowsIdentity.RunImplemented to replace it.
        /// <summary>
        /// Queues a CLR worker thread with impersonation of provided Windows identity.
        /// </summary>
        /// <param name="identityToImpersonate">Windows identity to impersonate or null.</param>
        /// <param name="threadProc">Thread procedure for thread.</param>
        /// <param name="state">Optional state for thread procedure.</param>
        internal static void QueueWorkItemWithImpersonation(
            WindowsIdentity identityToImpersonate,
            WaitCallback threadProc,
            object state)
        {
            object[] args = new object[3];
            args[0] = identityToImpersonate;
            args[1] = threadProc;
            args[2] = state;
            Threading.ThreadPool.QueueUserWorkItem(WorkItemCallback, args);
        }

        private static void WorkItemCallback(object callBackArgs)
        {
            object[] args = callBackArgs as object[];
            WindowsIdentity identityToImpersonate = args[0] as WindowsIdentity;
            WaitCallback callback = args[1] as WaitCallback;
            object state = args[2];

            WindowsImpersonationContext impersonationContext = null;
            if ((identityToImpersonate != null) &&
                (identityToImpersonate.ImpersonationLevel == TokenImpersonationLevel.Impersonation))
            {
                impersonationContext = identityToImpersonate.Impersonate();
            }
            try
            {
                callback(state);
            }
            finally
            {
                if (impersonationContext != null)
                {
                    try
                    {
                        impersonationContext.Undo();
                        impersonationContext.Dispose();
                    }
                    catch (System.Security.SecurityException) { }
                }
            }
        }
#endif

        /// <summary>
        /// If the command name is fully qualified then it is split into its component parts
        /// E.g., moduleName\commandName
        /// </summary>
        /// <param name="commandName"></param>
        /// <param name="moduleName"></param>
        /// <returns>Command name and as appropriate Module name in out parameter</returns>
        internal static string ParseCommandName(string commandName, out string moduleName)
        {
            var names = commandName.Split(Separators.Backslash, 2);
            if (names.Length == 2)
            {
                moduleName = names[0];
                return names[1];
            }

            moduleName = null;
            return commandName;
        }

        [MethodImpl(MethodImplOptions.AggressiveInlining)]
        internal static T[] EmptyArray<T>()
        {
            return EmptyArrayHolder<T>._instance;
        }

        internal static ReadOnlyCollection<T> EmptyReadOnlyCollection<T>()
        {
            return EmptyReadOnlyCollectionHolder<T>._instance;
        } 

        static class EmptyArrayHolder<T>
        {
            internal static readonly T[] _instance = new T[0];
        }

        static class EmptyReadOnlyCollectionHolder<T>
        {
            internal static readonly ReadOnlyCollection<T> _instance =
                new ReadOnlyCollection<T>(EmptyArray<T>());
        }

        static internal class Separators
        {
            internal static readonly char[] Backslash = new char[] {'\\'};
            internal static readonly char[] Directory = new char[] {'\\', '/'};
            internal static readonly char[] DirectoryOrDrive = new char[] {'\\', '/', ':'};

            internal static readonly char[] Colon = new char[] {':'};
            internal static readonly char[] Dot = new char[] {'.'};
            internal static readonly char[] Pipe = new char[] {'|'};
            internal static readonly char[] Comma = new char[] {','};
            internal static readonly char[] Semicolon = new char[] {';'};
            internal static readonly char[] StarOrQuestion = new char[] {'*', '?'};
            internal static readonly char[] ColonOrBackslash = new char[] {'\\', ':'};

            internal static readonly char[] QuoteChars = new char[] {'\'', '"'};
            internal static readonly char[] Space = new char[] {' '};
            internal static readonly char[] QuotesSpaceOrTab = new char[] {' ', '\t', '\'', '"'};
            internal static readonly char[] SpaceOrTab = new char[] {' ', '\t'};
            internal static readonly char[] Newline = new char[] {'\n'};
            internal static readonly char[] CrLf = new char[] {'\r', '\n'};

            // (Copied from System.IO.Path so we can call TrimEnd in the same way that Directory.EnumerateFiles would on the search patterns).
            // Trim trailing white spaces, tabs etc but don't be aggressive in removing everything that has UnicodeCategory of trailing space.
            // String.WhitespaceChars will trim aggressively than what the underlying FS does (for ex, NTFS, FAT).    
            internal static readonly char[] PathSearchTrimEnd = { (char) 0x9, (char) 0xA, (char) 0xB, (char) 0xC, (char) 0xD, (char) 0x20,   (char) 0x85, (char) 0xA0};
        }
    }
}

namespace System.Management.Automation.Internal
{
    /// <summary>This class is used for internal test purposes.</summary>
    [SuppressMessage("Microsoft.MSInternal", "CA903:InternalNamespaceShouldNotContainPublicTypes", Justification = "Needed Internal use only")]
    public static class InternalTestHooks
    {
        internal static bool BypassGroupPolicyCaching;
        internal static bool ForceScriptBlockLogging;
        internal static bool UseDebugAmsiImplementation;
        internal static bool BypassAppLockerPolicyCaching;
        // It's useful to test that we don't depend on the ScriptBlock and AST objects and can use a re-parsed version.
        internal static bool IgnoreScriptBlockCache;

	    /// <summary>This member is used for internal test purposes.</summary>
	    public static void SetTestHook(string property, bool value)
	    {
		    var fieldInfo = typeof(InternalTestHooks).GetField(property, BindingFlags.Static | BindingFlags.NonPublic);
		    if (fieldInfo != null)
		    {
			    fieldInfo.SetValue(null, value);
		    }
	    }
    }
}<|MERGE_RESOLUTION|>--- conflicted
+++ resolved
@@ -231,17 +231,14 @@
         /// </exception>
         internal static string GetApplicationBase(string shellId)
         {
-<<<<<<< HEAD
 
 #if CORECLR // Use the location of SMA.dll as the application base
             // Assembly.GetEntryAssembly is not in CoreCLR. GAC is not in CoreCLR.
             Assembly assembly = typeof(PSObject).GetTypeInfo().Assembly;
             var result = Path.GetDirectoryName(assembly.Location);
             return result;
-#else
-
-            if (!Platform.IsCore)
-=======
+#endif
+
             // TODO: #1184 will resolve this work-around
             // The application base cannot be resolved from the registry for side-by-side versions
             // of PowerShell.
@@ -249,7 +246,6 @@
             // try to get the path from the registry first
             string result = GetApplicationBaseFromRegistry(shellId);
             if (result != null)
->>>>>>> d4ac3f62
             {
                 return result;
             }
